"""
A protein structure prediction data set that includes sidechain information.
A direct extension of ProteinNet by Mohammed AlQuraishi.

"""
import argparse
import os
import re

import prody as pr
from tqdm import tqdm

from sidechainnet.utils.alignment import can_be_directly_merged, expand_data_with_mask

pr.confProDy(verbosity="none")

from sidechainnet.download_and_parse import download_sidechain_data, load_data, save_data
from sidechainnet.utils.proteinnet import parse_raw_proteinnet
from sidechainnet.utils.alignment import init_aligner


def combine(pn_entry, sc_entry, aligner):
    """ Supplements one entry in ProteinNet with sidechain information.

    Args:
        aligner: A sequence aligner with desired settings.
            See utils.alignment.init_aligner()
        pn_entry: A dictionary describing a single ProteinNet protein. Contains
            sequence, coordinates, PSSMs, secondary structure.
        sc_entry: A dictionary describing the sidechain information for the
            same protein. Contains sequence, coordinates, and angles.

    Returns:
        A dictionary that has unified the two sets of information.
    """
    if "secondary" in pn_entry:
        print("WARNING: secondary structure information is not yet supported. "
              "As of May 2020, it is not included in ProteinNet.")

    can_be_merged, mask, alignment, warning = can_be_directly_merged(aligner,
                                                            pn_entry["primary"],
                                                            # sc_entry,
                                                            sc_entry["seq"],
                                                            pn_entry["mask"])
    new_entry = {}

    if alignment:
        # Create new SidechainNet entry containing all information
        new_entry["seq"] = pn_entry["primary"]
        new_entry["evo"] = pn_entry["evolutionary"]

        # We may need to add padding where specified by the mask
        new_entry["ang"] = expand_data_with_mask(sc_entry["ang"], mask)
        new_entry["crd"] = expand_data_with_mask(sc_entry["crd"], mask)
        new_entry["msk"] = mask

    l = len(pn_entry["primary"])
    for k, v in new_entry.items():
        assert len(v) == l


    return new_entry, warning


def combine_datasets(proteinnet_out, sc_data, training_set):
    """Adds sidechain information to ProteinNet to create SidechainNet.

    Args:
        proteinnet_out: Location of preprocessed ProteinNet data
        sc_data: Sidechain data dictionary with keys being ProteinNet IDs
        training_set: Which training set thinning to use (i.e. 30, 50,... 100)

    Returns:
        SidechainNet as a dictionary mapping ProteinNet IDs to all data relevant
        for sidechain prediction.
    """
    print("Preparing to merge ProteinNet data with downloaded sidechain data.")
    pn_files = [os.path.join(proteinnet_out, f"training_{training_set}.pt"),
                os.path.join(proteinnet_out, f"validation.pt"),
                os.path.join(proteinnet_out, f"testing.pt")]

    pn_data = {}
    for f in pn_files:
        d = load_data(f)
        pn_data.update(d)
    del d

    # For debugging errors
    # error_file = "/Users/jonathanking/Downloads/errorssidechain/COMBINED.txt"
    # with open(error_file, "r") as f:
    #     error_ids = f.read().splitlines(keepends=False)

    errors = {"failed": [],
              "single alignment, mask mismatch": [],
              "multiple alignments, mask mismatch": [],
              "multiple alignments, mask mismatch, identical scores": [],
              "multiple alignments, found matching mask": [],
              "multiple alignments, found matching mask, identical scores": []}

    aligner = init_aligner()
<<<<<<< HEAD
    # for pnid in error_ids:
    for pnid in sc_data.keys():
        combined_result, warning = combine(pn_data[pnid], sc_data[pnid], aligner)
        if combined_result:
            pn_data[pnid] = combined_result
        if warning:
            errors[warning].append(pnid)
=======
    for pnid in tqdm(sc_data.keys(), dynamic_ncols=True):
        combined_result = combine(pn_data[pnid], sc_data[pnid], aligner)
        if combined_result:
            pn_data[pnid] = combined_result
        else:
            del pn_data[pnid]
            failed.append(pnid)
>>>>>>> 77a7f233

    # Record ProteinNet IDs that could not be combined or exhibited warnings
    with open("errors/COMBINED_ERRORS.txt", "w") as f:
        for failed_id in errors["failed"]:
            f.write(f"{failed_id}\n")
    with open("errors/COMBINED_1ALN_MISMATCH.txt", "w") as f:
        for failed_id in errors["single alignment, mask mismatch"]:
            f.write(f"{failed_id}\n")
    with open("errors/COMBINED_M-ALN_MISMATCH.txt", "w") as f:
        for failed_id in errors["multiple alignments, mask mismatch"]:
            f.write(f"{failed_id}\n")
    with open("errors/COMBINED_M-ALN_MATCH.txt", "w") as f:
        for failed_id in errors["multiple alignments, found matching mask"]:
            f.write(f"{failed_id}\n")
    with open("errors/COMBINED_M-ALN_MISMATCH_IDENTICAL_SCORES.txt", "w") as f:
        for failed_id in errors["multiple alignments, mask mismatch, identical scores"]:
            f.write(f"{failed_id}\n")
    with open("errors/COMBINED_M-ALN_MATCH_IDENTICAL_SCORES.txt", "w") as f:
        for failed_id in errors["multiple alignments, found matching mask, identical scores"]:
            f.write(f"{failed_id}\n")

    print(f"Finished unifying sidechain information with ProteinNet data.\n"
          f"{len(errors['failed'])} IDs failed to combine successfully.")
    return pn_data


def main():
    # First, create PyTorch versions of  raw proteinnet files for convenience
    pnids = parse_raw_proteinnet(args.proteinnet_in, args.proteinnet_out,
                                 args.training_set)

    # Using the ProteinNet IDs as a guide, download the relevant sidechain data
    sc_data, sc_filename = download_sidechain_data(pnids, args.sidechainnet_out,
                                                   args.casp_version,
                                                   args.training_set,
                                                   args.limit,
                                                   args.proteinnet_in)

    # For debugging errors
    # sc_data = load_data("../data/sidechainnet/seq-only_casp12_100.pt")

    # Finally, unify the sidechain data with ProteinNet
    sidechainnet = combine_datasets(args.proteinnet_out, sc_data,
                                    args.training_set)

    save_data(sidechainnet, os.path.join(args.sidechainnet_out,
                                         f"sidechainnet_{args.casp_version}"
                                         f"_{args.training_set}.pt"))


if __name__ == "__main__":
    parser = argparse.ArgumentParser(description="Constructs SidechainNet.")
    parser.add_argument('proteinnet_in', type=str,
                        help='Path to ProteinNet raw records directory.')
    parser.add_argument('--proteinnet_out', '-po', type=str,
                        help='Where to save parsed, raw ProteinNet.',
                        default="../data/proteinnet/")
    parser.add_argument('--sidechainnet_out', '-so', type=str,
                        help='Where to save SidechainNet.',
                        default="../data/sidechainnet/")
    parser.add_argument('-l', '--limit', type=int, default=None,
                        help='Limit size of training set for debugging.')
    parser.add_argument("--pdb_dir", default=os.path.expanduser("~/pdb/"),
                        type=str,
                        help="Location to download PDB files for ProDy.")
    parser.add_argument('--training_set', type=int, default=100,
                        help='Which \'thinning\' of the ProteinNet training '
                        'set to parse. {30,50,70,90,95,100}. Default 100.')
    args = parser.parse_args()

    match = re.search(r"casp\d+", args.proteinnet_in, re.IGNORECASE)
    if not match:
        raise argparse.ArgumentError("The input_dir does not contain 'caspX'. "
                                     "Please ensure the raw files are enclosed "
                                     "in a path that contains the CASP version"
                                     " i.e. 'casp12'.")
    args.casp_version = match.group(0)

    main()<|MERGE_RESOLUTION|>--- conflicted
+++ resolved
@@ -98,23 +98,15 @@
               "multiple alignments, found matching mask, identical scores": []}
 
     aligner = init_aligner()
-<<<<<<< HEAD
     # for pnid in error_ids:
-    for pnid in sc_data.keys():
+    for pnid in tqdm(sc_data.keys(), dynamic_ncols=True):
         combined_result, warning = combine(pn_data[pnid], sc_data[pnid], aligner)
-        if combined_result:
-            pn_data[pnid] = combined_result
-        if warning:
-            errors[warning].append(pnid)
-=======
-    for pnid in tqdm(sc_data.keys(), dynamic_ncols=True):
-        combined_result = combine(pn_data[pnid], sc_data[pnid], aligner)
         if combined_result:
             pn_data[pnid] = combined_result
         else:
             del pn_data[pnid]
-            failed.append(pnid)
->>>>>>> 77a7f233
+        if warning:
+            errors[warning].append(pnid)
 
     # Record ProteinNet IDs that could not be combined or exhibited warnings
     with open("errors/COMBINED_ERRORS.txt", "w") as f:
